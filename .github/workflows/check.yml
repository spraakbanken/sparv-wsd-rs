--- conflicted
+++ resolved
@@ -11,13 +11,8 @@
   contents: read
 
 env:
-<<<<<<< HEAD
   MINIMUM_PYTHON_VERSION: "3.11"
-  UV_VERSION: "0.8.13"
-=======
-  MINIMUM_PYTHON_VERSION: "3.10"
   UV_VERSION: "0.9.1"
->>>>>>> 1502e9ab
 
 # If new code is pushed to a PR branch, then cancel in progress workflows for that PR. Ensures that
 # we don't waste CI time, and returns results quicker https://github.com/jonhoo/rust-ci-conf/pull/5
@@ -28,11 +23,7 @@
 jobs:
   fmt:
     runs-on: ubuntu-latest
-<<<<<<< HEAD
     name: ubuntu / 3.11/ fmt
-=======
-    name: ubuntu / 3.10 / fmt
->>>>>>> 1502e9ab
     steps:
       - uses: actions/checkout@71cf2267d89c5cb81562390fa70a37fa40b1305e # v5.0.0
         with:
@@ -62,11 +53,7 @@
 
   lint:
     runs-on: ubuntu-latest
-<<<<<<< HEAD
     name: ubuntu / 3.11/ lint
-=======
-    name: ubuntu / 3.10 / lint
->>>>>>> 1502e9ab
     steps:
       - uses: actions/checkout@71cf2267d89c5cb81562390fa70a37fa40b1305e # v5.0.0
         with:
@@ -95,11 +82,7 @@
 
   type-check:
     runs-on: ubuntu-latest
-<<<<<<< HEAD
     name: ubuntu / 3.11/ type-check
-=======
-    name: ubuntu / 3.10 / type-check
->>>>>>> 1502e9ab
     steps:
       - uses: actions/checkout@71cf2267d89c5cb81562390fa70a37fa40b1305e # v5.0.0
         with:
