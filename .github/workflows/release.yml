name: release

on:
  push:
    branches:
      - main
    tags:
      - "v[0-9]+.[0-9]+.[0-9]+"
  pull_request:
  merge_group:

concurrency:
  group: ${{ github.workflow }}-${{ github.head_ref || github.run_id }}
  cancel-in-progress: true
permissions:
  contents: read

env:
<<<<<<< HEAD
  MINIMUM_PYTHON_VERSION: "3.11"
  UV_VERSION: "0.8.13"
=======
  MINIMUM_PYTHON_VERSION: "3.10"
  UV_VERSION: "0.9.1"
>>>>>>> 1502e9ab

jobs:
  build:
    # This action builds distribution files for upload to PyPI

<<<<<<< HEAD
    name: ubuntu / 3.11/ build
=======
    name: ubuntu / 3.10 / build
>>>>>>> 1502e9ab
    runs-on: ubuntu-latest
    steps:
      #----------------------------------------------
      #       check-out repo and set-up python
      #----------------------------------------------
      - uses: actions/checkout@71cf2267d89c5cb81562390fa70a37fa40b1305e # v5.0.0
        with:
          persist-credentials: false
          submodules: true

      #----------------------------------------------
      #  -----  setup python   -----
      #----------------------------------------------
      - name: Set up the environment
        uses: actions/setup-python@e797f83bcb11b83ae66e0230d6156d7c80228e7c # v6.0.0
        id: setup-python
        with:
          python-version: ${{ env.MINIMUM_PYTHON_VERSION }}

      #----------------------------------------------
      #  -----  setup uv and load cache   -----
      #----------------------------------------------
      - name: Set up uv
        uses: astral-sh/setup-uv@5a7eac68fb9809dea845d802897dc5c723910fa3 # 7.1.3
        with:
          version: ${{ env.UV_VERSION }}
          enable-cache: true

      #----------------------------------------------
      #  -----  build distribution -----
      #----------------------------------------------
      - name: Build distribution
        run: make build

      #----------------------------------------------
      #  -----  upload artifacts  -----
      #----------------------------------------------
      - uses: actions/upload-artifact@330a01c490aca151604b8cf639adc76d48f6c5d4 # v5.0.0
        with:
          name: pypi_files
          path: dist

  test-build:
    # This action runs the test suite on the built artifact in the `build` action.
    # The default is to run this in ubuntu, macos and windows

<<<<<<< HEAD
    name: ${{ matrix.os }} / 3.11/ test built artifact
=======
    name: ${{ matrix.os }} / 3.10 / test built artifact
>>>>>>> 1502e9ab
    needs: [build]

    strategy:
      fail-fast: false
      matrix:
        os:
          - ubuntu
          # - macos
          # - windows

    runs-on: ${{ matrix.os }}-latest
    steps:
      - uses: actions/checkout@71cf2267d89c5cb81562390fa70a37fa40b1305e # v5.0.0
        with:
          persist-credentials: false
          submodules: true

      - name: set up python
        uses: actions/setup-python@e797f83bcb11b83ae66e0230d6156d7c80228e7c # v6.0.0
        with:
          python-version: ${{ env.MINIMUM_PYTHON_VERSION }}

      - name: get dist artifacts
        uses: actions/download-artifact@018cc2cf5baa6db3ef3c5f8a56943fffe632ef53
        with:
          name: pypi_files
          path: dist

      - run: rm -r src/sbx_wsd_rs
      - run: pip install typing-extensions
      - run: pip install -r tests/requirements-testing.lock
      - run: pip install sparv-sbx-wsd-rs --no-index --no-deps --find-links dist --force-reinstall
      - run: pytest

  # https://github.com/marketplace/actions/alls-green#why used for branch protection checks
  release-check:
    if: always()
    needs:
      - build
      - test-build
    runs-on: ubuntu-latest
    permissions: {}
    steps:
      - name: Decide whether the needed jobs succeeded or failed
        uses: re-actors/alls-green@05ac9388f0aebcb5727afa17fcccfecd6f8ec5fe # v1.2.2
        with:
          jobs: ${{ toJSON(needs) }}
          # allowed-failures: coverage

  publish:
    # This action publishes the built and tested artifact to PyPI, but only on a tag

    needs:
      - test-build
    if: success() && startsWith(github.ref, 'refs/tags/v')
    runs-on: ubuntu-latest
    environment: release
    permissions:
      # IMPORTANT: this permission is mandatory for trusted publishing
      id-token: write
    steps:
      - uses: actions/checkout@71cf2267d89c5cb81562390fa70a37fa40b1305e # v5.0.0
        with:
          persist-credentials: false
          fetch-depth: 0
      - name: Set up Python ${{ env.MINIMUM_PYTHON_VERSION }}
        uses: actions/setup-python@e797f83bcb11b83ae66e0230d6156d7c80228e7c # v6.0.0
        with:
          python-version: ${{ env.MINIMUM_PYTHON_VERSION }}
      - name: get dist artifacts
        uses: actions/download-artifact@018cc2cf5baa6db3ef3c5f8a56943fffe632ef53
        with:
          name: pypi_files
          path: dist

      - name: Publish package to PyPI
        uses: pypa/gh-action-pypi-publish@ed0c53931b1dc9bd32cbe73a98c7f6766f8a527e # v1.13.0<|MERGE_RESOLUTION|>--- conflicted
+++ resolved
@@ -16,23 +16,14 @@
   contents: read
 
 env:
-<<<<<<< HEAD
   MINIMUM_PYTHON_VERSION: "3.11"
-  UV_VERSION: "0.8.13"
-=======
-  MINIMUM_PYTHON_VERSION: "3.10"
   UV_VERSION: "0.9.1"
->>>>>>> 1502e9ab
 
 jobs:
   build:
     # This action builds distribution files for upload to PyPI
 
-<<<<<<< HEAD
     name: ubuntu / 3.11/ build
-=======
-    name: ubuntu / 3.10 / build
->>>>>>> 1502e9ab
     runs-on: ubuntu-latest
     steps:
       #----------------------------------------------
@@ -79,11 +70,7 @@
     # This action runs the test suite on the built artifact in the `build` action.
     # The default is to run this in ubuntu, macos and windows
 
-<<<<<<< HEAD
     name: ${{ matrix.os }} / 3.11/ test built artifact
-=======
-    name: ${{ matrix.os }} / 3.10 / test built artifact
->>>>>>> 1502e9ab
     needs: [build]
 
     strategy:
