name: test

on:
  push:
    branches:
      - main
  pull_request:
  merge_group:

concurrency:
  group: ${{ github.workflow }}-${{ github.head_ref || github.run_id }}
  cancel-in-progress: true

permissions:
  contents: read

env:
<<<<<<< HEAD
  MINIMUM_PYTHON_VERSION: "3.11"
  UV_VERSION: "0.8.13"
=======
  MINIMUM_PYTHON_VERSION: "3.10"
  UV_VERSION: "0.9.1"
>>>>>>> 1502e9ab

jobs:
  coverage:
    # This action runs tests for coverage collection and uploads them to codecov.io.
    # This requires the secret `CODECOV_TOKEN` be set as secret on GitHub, both for
    # Actions and Dependabot

    name: "${{ matrix.os }} / ${{ matrix.python-version }} / coverage"
    strategy:
      max-parallel: 4
      fail-fast: false
      matrix:
        os: [ubuntu]
        python-version:
          # remove the unused versions
<<<<<<< HEAD
=======
          - "3.10"
>>>>>>> 1502e9ab
          - "3.11"
          - "3.12"
          - "3.13"
          - "3.14"

    runs-on: ${{ matrix.os }}-latest
    env:
      OS: ${{ matrix.os }}-latest
      PYTHON: ${{ matrix.python-version }}
      CS_ACCESS_TOKEN: ${{ secrets.CS_ACCESS_TOKEN }}
    steps:
      - uses: actions/checkout@71cf2267d89c5cb81562390fa70a37fa40b1305e # v5.0.0
        with:
          persist-credentials: false
          submodules: true

      - name: Set up uv
        uses: astral-sh/setup-uv@5a7eac68fb9809dea845d802897dc5c723910fa3 # 7.1.3
        with:
          version: ${{ env.UV_VERSION }}
          enable-cache: true

      - name: Set up Python ${{ matrix.python-version }}
        id: setup-python
        uses: actions/setup-python@e797f83bcb11b83ae66e0230d6156d7c80228e7c # v6.0.0
        with:
          python-version: ${{ matrix.python-version }}

      - name: Install dependencies
        run: make install-dev

      - name: Run tests for coverage
        run: make test-w-coverage

      - name: Upload coverage to Codecov
        uses: codecov/codecov-action@5a1091511ad55cbe89839c7260b706298ca349f7 # v5.5.1
        with:
          token: ${{ secrets.CODECOV_TOKEN }}
          # directory: ./coverage
          env_vars: OS,PYTHON
          fail_ci_if_error: true
          files: ./coverage.xml
          # flags: unittests
          # name: codecov-umbrella
          verbose: true
      - name: Install codescene coverage tool
        if: ${{ env.CS_ACCESS_TOKEN != '' }}
        run: curl https://downloads.codescene.io/enterprise/cli/install-cs-coverage-tool.sh | bash -s -- -y
      - name: Upload coverage data to CodeScene
        if: ${{ env.CS_ACCESS_TOKEN != '' }}
        run: cs-coverage upload --format "lcov" --metric "line-coverage" coverage.lcov
        env:
          CS_ACCESS_TOKEN: ${{ secrets.CS_ACCESS_TOKEN }}

<<<<<<< HEAD
  minimal:
    # This action chooses the oldest version of the dependencies permitted by Cargo.toml to ensure
    # that this crate is compatible with the minimal version that this crate and its dependencies
    # require. This will pickup issues where this create relies on functionality that was introduced
    # later than the actual version specified (e.g., when we choose just a major version, but a
    # method was added after this version).
    #
=======
  doctests:
    # This action runs doctests for coverage collection and uploads them to codecov.io.
    # This requires the secret `CODECOV_TOKEN` be set as secret on GitHub, both for
    # Actions and Dependabot

    name: "${{ matrix.os }} / 3.10 / doctest"
    strategy:
      max-parallel: 4
      fail-fast: false
      matrix:
        os: [ubuntu]
>>>>>>> 1502e9ab

    runs-on: ubuntu-latest
    name: ubuntu / 3.11/ minimal-versions
    steps:
      - uses: actions/checkout@71cf2267d89c5cb81562390fa70a37fa40b1305e # v5.0.0
        with:
          persist-credentials: false
          submodules: true

      - name: Set up uv
        uses: astral-sh/setup-uv@5a7eac68fb9809dea845d802897dc5c723910fa3 # 7.1.3
        with:
          version: ${{ env.UV_VERSION }}
          enable-cache: true

      - name: Set up Python ${{ env.MINIMUM_PYTHON_VERSION }}
        id: setup-python
        uses: actions/setup-python@e797f83bcb11b83ae66e0230d6156d7c80228e7c # v6.0.0
        with:
          python-version: ${{ env.MINIMUM_PYTHON_VERSION }}

      - name: install lowest direct dependencies
        run: uv sync --resolution lowest-direct --all-extras --all-packages --dev

      - name: make test
        run: make test

  test-example:
    runs-on: ubuntu-latest
<<<<<<< HEAD
    name: ubuntu / 3.11 / test-example / ${{ matrix.example }}
    strategy:
      max-parallel: 4
      fail-fast: false
      matrix:
        example:
          - small
=======
    name: ubuntu / 3.10 / minimal-versions
>>>>>>> 1502e9ab
    steps:
      - uses: actions/checkout@71cf2267d89c5cb81562390fa70a37fa40b1305e # v5.0.0
        with:
          persist-credentials: false
          submodules: true

      - name: Set up the python ${{ env.MINIMUM_PYTHON_VERSION }}
        uses: actions/setup-python@e797f83bcb11b83ae66e0230d6156d7c80228e7c # v6.0.0
        id: setup-python
        with:
          python-version: ${{ env.MINIMUM_PYTHON_VERSION }}

      #----------------------------------------------
      #  -----  setup uv and load cache   -----
      #----------------------------------------------
      - name: Set up uv
        uses: astral-sh/setup-uv@5a7eac68fb9809dea845d802897dc5c723910fa3 # 7.1.3
        with:
          version: ${{ env.UV_VERSION }}
          enable-cache: true

      - name: Install dependencies
        run: make install-dev

      - name: Cache of sparv
        uses: actions/cache@0057852bfaa89a56745cba8c7296529d2fc39830 # v4.3.0
        id: cache-sparv
        with:
          path: |
            ~/.local/
            examples/small/export/
          key: ${{ runner.os }}-${{ steps.setup-python.outputs.python-version}}-sparv

      - name: sparv setup
        run: echo "" | .venv/bin/sparv setup

      - name: install hunpos
        if: steps.cache-sparv.outputs.cache-hit != 'true'
        run: |
          curl https://storage.googleapis.com/google-code-archive-downloads/v2/code.google.com/hunpos/hunpos-1.0-linux.tgz --output hunpos.tgz
          tar -zxvf hunpos.tgz
          mkdir -pv ~/.local/share/sparv/bin
          cp -v hunpos-1.0-linux/hunpos-tag ~/.local/share/sparv/bin

      - name: install saldowsd
        if: steps.cache-sparv.outputs.cache-hit != 'true'
        run: |
          mkdir -pv ~/.local/share/sparv/bin/wsd
          cp -v assets/ci/saldowsd.jar ~/.local/share/sparv/bin/wsd

      - name: run example ${{ matrix.example }}
        run: make test-example-${{ matrix.example }}

  # https://github.com/marketplace/actions/alls-green#why used for branch protection checks
  test-check:
    if: always()
    needs:
      - coverage
      - minimal
      - test-example
    runs-on: ubuntu-latest
    permissions: {}
    steps:
      - name: Decide whether the needed jobs succeeded or failed
        uses: re-actors/alls-green@05ac9388f0aebcb5727afa17fcccfecd6f8ec5fe # v1.2.2
        with:
          jobs: ${{ toJSON(needs) }}<|MERGE_RESOLUTION|>--- conflicted
+++ resolved
@@ -15,13 +15,8 @@
   contents: read
 
 env:
-<<<<<<< HEAD
   MINIMUM_PYTHON_VERSION: "3.11"
-  UV_VERSION: "0.8.13"
-=======
-  MINIMUM_PYTHON_VERSION: "3.10"
   UV_VERSION: "0.9.1"
->>>>>>> 1502e9ab
 
 jobs:
   coverage:
@@ -37,10 +32,6 @@
         os: [ubuntu]
         python-version:
           # remove the unused versions
-<<<<<<< HEAD
-=======
-          - "3.10"
->>>>>>> 1502e9ab
           - "3.11"
           - "3.12"
           - "3.13"
@@ -95,7 +86,6 @@
         env:
           CS_ACCESS_TOKEN: ${{ secrets.CS_ACCESS_TOKEN }}
 
-<<<<<<< HEAD
   minimal:
     # This action chooses the oldest version of the dependencies permitted by Cargo.toml to ensure
     # that this crate is compatible with the minimal version that this crate and its dependencies
@@ -103,19 +93,6 @@
     # later than the actual version specified (e.g., when we choose just a major version, but a
     # method was added after this version).
     #
-=======
-  doctests:
-    # This action runs doctests for coverage collection and uploads them to codecov.io.
-    # This requires the secret `CODECOV_TOKEN` be set as secret on GitHub, both for
-    # Actions and Dependabot
-
-    name: "${{ matrix.os }} / 3.10 / doctest"
-    strategy:
-      max-parallel: 4
-      fail-fast: false
-      matrix:
-        os: [ubuntu]
->>>>>>> 1502e9ab
 
     runs-on: ubuntu-latest
     name: ubuntu / 3.11/ minimal-versions
@@ -145,7 +122,6 @@
 
   test-example:
     runs-on: ubuntu-latest
-<<<<<<< HEAD
     name: ubuntu / 3.11 / test-example / ${{ matrix.example }}
     strategy:
       max-parallel: 4
@@ -153,11 +129,8 @@
       matrix:
         example:
           - small
-=======
-    name: ubuntu / 3.10 / minimal-versions
->>>>>>> 1502e9ab
     steps:
-      - uses: actions/checkout@71cf2267d89c5cb81562390fa70a37fa40b1305e # v5.0.0
+      - uses: actions/checkout@ff7abcd0c3c05ccf6adc123a8cd1fd4fb30fb493 # v5.0.0
         with:
           persist-credentials: false
           submodules: true
@@ -172,7 +145,7 @@
       #  -----  setup uv and load cache   -----
       #----------------------------------------------
       - name: Set up uv
-        uses: astral-sh/setup-uv@5a7eac68fb9809dea845d802897dc5c723910fa3 # 7.1.3
+        uses: astral-sh/setup-uv@e1e6fe791067dce0dec13d733c5477f0f0cf6a5d
         with:
           version: ${{ env.UV_VERSION }}
           enable-cache: true
